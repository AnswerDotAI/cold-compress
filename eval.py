--- conflicted
+++ resolved
@@ -223,22 +223,6 @@
         for k, v in cache_stats.items():
             aggregate_metrics[k].append(v)
 
-<<<<<<< HEAD
-        # Decode: remove EoT and prompt
-        end = y.size(0)
-        if y[-1] in terminator_ids:
-            end = -1
-        pred = tokenizer.decode(y[prompt_length:end].tolist())
-
-        if args.debug:
-            print(f"Prediction: {pred}")
-
-        predictions.append(pred)
-        if task.requires_logits:
-            all_probs.append(
-                {k: v for k, v in zip(tokenizer.get_vocab(), probs[-1].tolist())}
-            )
-=======
         if (
             not task.requires_perplexity
         ):  # Perplexity tasks don't decode from model so don't save predictions
@@ -247,14 +231,15 @@
             if y[-1] in terminator_ids:
                 end = -1
             pred = tokenizer.decode(y[prompt_length:end].tolist())
+            
             if args.debug:
                 print(f"Prediction: {pred}")
+
             predictions.append(pred)
             if task.requires_logits:
                 all_probs.append(
-                    {k: v for k, v in zip(tokenizer.get_vocab(), probs[0].tolist())}
+                    {k: v for k, v in zip(tokenizer.get_vocab(), probs[-1].tolist())}
                 )
->>>>>>> f263f327
 
         reset_caches(model)
 
