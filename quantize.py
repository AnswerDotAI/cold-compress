# Copyright (c) Meta Platforms, Inc. and affiliates.
# All rights reserved.

# This source code is licensed under the license found in the
# LICENSE file in the root directory of this source tree.
import time
from pathlib import Path

import torch
import torch.nn as nn
import torch.nn.functional as F
from tokenizer import get_tokenizer

try:
    from GPTQ import GenericGPTQRunner, InputRecorder
    from eval import get_task_dict, evaluate, lm_eval
except:
    pass

from model import Transformer

##### Quantization Primitives ######

def dynamically_quantize_per_channel(x, quant_min, quant_max, target_dtype):
    # assumes symmetric quantization
    # assumes axis == 0
    # assumes dense memory format
    # TODO(future): relax ^ as needed

    # default setup for affine quantization of activations
    eps = torch.finfo(torch.float32).eps

    # get min and max
    min_val, max_val = torch.aminmax(x, dim=1)

    # calculate scales and zero_points based on min and max
    # reference: https://fburl.com/code/srbiybme
    min_val_neg = torch.min(min_val, torch.zeros_like(min_val))
    max_val_pos = torch.max(max_val, torch.zeros_like(max_val))
    device = min_val_neg.device

    # reference: https://fburl.com/code/4wll53rk
    max_val_pos = torch.max(-min_val_neg, max_val_pos)
    scales = max_val_pos / (float(quant_max - quant_min) / 2)
    # ensure scales is the same dtype as the original tensor
    scales = torch.clamp(scales, min=eps).to(x.dtype)
    zero_points = torch.zeros(min_val_neg.size(), dtype=torch.int64, device=device)

    # quantize based on qmin/qmax/scales/zp
    # reference: https://www.internalfb.com/code/fbsource/[8edc275012b1]/fbcode/caffe2/torch/ao/quantization/fx/_decomposed.py?lines=63
    x_div = x / scales.unsqueeze(-1)
    x_round = torch.round(x_div)
    x_zp = x_round + zero_points.unsqueeze(-1)
    quant = torch.clamp(x_zp, quant_min, quant_max).to(target_dtype)

    return quant, scales, zero_points

def get_group_qparams(w, n_bit=4, groupsize=128):
    # needed for GPTQ with padding
    if groupsize > w.shape[-1]:
        groupsize = w.shape[-1]
    assert groupsize > 1
    assert w.shape[-1] % groupsize == 0
    assert w.dim() == 2

    to_quant = w.reshape(-1, groupsize)
    assert torch.isnan(to_quant).sum() == 0

    max_val = to_quant.amax(dim=1, keepdim=True)
    min_val = to_quant.amin(dim=1, keepdim=True)
    max_int = 2**n_bit - 1
    scales = (max_val - min_val).clamp(min=1e-6) / max_int
    zeros = min_val + scales * (2 ** (n_bit - 1))
    return scales.to(torch.bfloat16).reshape(w.shape[0], -1), zeros.to(
        torch.bfloat16
    ).reshape(w.shape[0], -1)


def pack_scales_and_zeros(scales, zeros):
    assert scales.shape == zeros.shape
    assert scales.dtype == torch.bfloat16
    assert zeros.dtype == torch.bfloat16
    return (
        torch.cat(
            [
                scales.reshape(scales.size(0), scales.size(1), 1),
                zeros.reshape(zeros.size(0), zeros.size(1), 1),
            ],
            2,
        )
        .transpose(0, 1)
        .contiguous()
    )


def unpack_scales_and_zeros(scales_and_zeros):
    assert len(scales_and_zeros.shape) == 3 and scales_and_zeros.shape[2] == 2
    assert scales_and_zeros.dtype == torch.float
    return torch.split(scales_and_zeros.transpose(0, 1), 1, 2)


def group_quantize_tensor_from_qparams(w, scales, zeros, n_bit=4, groupsize=128):
    assert groupsize > 1
    # needed for GPTQ single column quantize
    if groupsize > w.shape[-1] and scales.shape[-1] == 1:
        groupsize = w.shape[-1]

    assert w.shape[-1] % groupsize == 0
    assert w.dim() == 2

    to_quant = w.reshape(-1, groupsize)
    assert torch.isnan(to_quant).sum() == 0

    scales = scales.reshape(-1, 1)
    zeros = zeros.reshape(-1, 1)
    min_val = zeros - scales * (2 ** (n_bit - 1))
    max_int = 2**n_bit - 1
    min_int = 0
    w_int32 = (
        to_quant.sub(min_val)
        .div(scales)
        .round()
        .clamp_(min_int, max_int)
        .to(torch.int32)
        .reshape_as(w)
    )

    return w_int32


def group_quantize_tensor(w, n_bit=4, groupsize=128):
    scales, zeros = get_group_qparams(w, n_bit, groupsize)
    w_int32 = group_quantize_tensor_from_qparams(w, scales, zeros, n_bit, groupsize)
    scales_and_zeros = pack_scales_and_zeros(scales, zeros)
    return w_int32, scales_and_zeros


def group_dequantize_tensor_from_qparams(
    w_int32, scales, zeros, n_bit=4, groupsize=128
):
    assert groupsize > 1
    # needed for GPTQ single column dequantize
    if groupsize > w_int32.shape[-1] and scales.shape[-1] == 1:
        groupsize = w_int32.shape[-1]
    assert w_int32.shape[-1] % groupsize == 0
    assert w_int32.dim() == 2

    w_int32_grouped = w_int32.reshape(-1, groupsize)
    scales = scales.reshape(-1, 1)
    zeros = zeros.reshape(-1, 1)

    w_dq = (
        w_int32_grouped.sub(2 ** (n_bit - 1)).mul(scales).add(zeros).reshape_as(w_int32)
    )
    return w_dq


def group_dequantize_tensor(w_int32, scales_and_zeros, n_bit=4, groupsize=128):
    scales, zeros = unpack_scales_and_zeros(scales_and_zeros)
    return group_dequantize_tensor_from_qparams(
        w_int32, scales, zeros, n_bit, groupsize
    )

class QuantHandler:
    def __init__(self, mod):
        self.mod = mod

    def create_quantized_state_dict(self) -> "StateDict":
        pass

    def convert_for_runtime(self) -> "nn.Module":
        pass

class GPTQQuantHandler(QuantHandler):
    """
    This class implements a GPTQ QuantHandler that can be used to apply GPTQ to a model in concert with the GenericGPTQRunner class.
    Unlike the base QuantHandler class, the user does not need to implement the create_quantized_state_dict, instead they have to reimplement
    __init__ such that it defines the functions for the quantization mode. User is expected to reimplement convert_for_runtime.

    The following functions (which must be defined in __init__) are used to define the quantization mode for both GPTQ and
    create_quantized_state_dict. Here is a description of each function.

    get_qparams_func:
        A function that calculates the quantization qparams for an input tensor.
        Args:
            weight: A 2d weight tensor with non-integer dtype.
        Returns:
            qparams: it can have any format but will need to be handled by the other defined functions below.

    quantize_func:
        A function that applies quantization to an input tensor. It should be noted
        that this function needs to be able to handle quantizing the entire weight tensor, a single group,
        or a single column.
        Args:
            weight: A 2d weight tensor with non-integer dtype.
            qparams: the output from get_qparams_func
        Returns:
            quantized_weight: A 2d quantized weight tensor (generally with an integer dtype)


    dequantize_func:
        A function that dequantizes an input quantized weight tensor. It should be noted
        that this function needs to be able to handle dequantizing the entire weight tensor, a single group,
        or a single column.
        Args:
            quantized_weight: A 2d quantized weight tensor (generally with an integer dtype)
            qparams: the output from get_qparams_func
        Returns:
            weight: A 2d weight tensor with non-integer dtype.

    combine_qparams_list_func:
        A function that combines several qparams into one qparam.
        Args:
            qparams_list: a list of qparams objects, each obtained by calling get_qparams_func
            on a single group from a weight tensor
        Returns:
            qparams: an object of the same format as the qparams above.

    skip_layer_func:
        A function that determines which linear layers should be skipped during GPTQ
        Args:
            weight: A 2d weight tensor with non-integer dtype.
        Returns:
            skip: boolean indicating whether layer should be skipped

    make_names_and_values_dict_func:
        A function that prepares the qparams and quantized_weight and creates a dictionary indicating how they
        should be inserted into the state_dict. Generally any packing of the weight and qparams should be done here.
        Args:
            quantized_weight: A 2d quantized weight tensor (generally with an integer dtype)
            qparams: the output from get_qparams_func
        Returns:
            names_and_values_dict: a dictionary mapping the name of the parameters of the quantized module to the
            corresponding quantized weights and qparams.
    """
    def __init__(self):
        assert self.mod is not None
        assert self.get_qparams_func is not None
        assert self.quantize_func is not None
        assert self.dequantize_func is not None
        assert self.combine_qparams_list_func is not None
        assert self.make_names_and_values_dict_func is not None

    @staticmethod
    def get_inputs(model, tokenizer, calibration_tasks, calibration_limit, calibration_seq_length, pad_calibration_inputs) -> "MultiInput":
        input_recorder = InputRecorder(
            model,
            tokenizer,
            calibration_seq_length,
            pad_calibration_inputs,
        )

        try:
            lm_eval.tasks.initialize_tasks()
        except:
            pass
        task_dict = get_task_dict(calibration_tasks)
        print("Obtaining GPTQ calibration inputs on: ", calibration_tasks)

        evaluate(
            input_recorder,
            task_dict,
            limit=calibration_limit,
        )
        inputs = input_recorder.get_recorded_inputs()
        assert inputs is not None, (
            f"No inputs were collected, use a task other than {calibration_tasks}, "+
            f"use option pad_calibration_inputs, or decrease calibration_sequence_length (currently "+
            f"{calibration_seq_length})"
        )
        print(f"Obtained {len(inputs[0].values)} calibration samples")
        return inputs

    @torch.no_grad()
    def create_quantized_state_dict(
        self,
        tokenizer,
        blocksize,
        percdamp,
        groupsize,
        calibration_tasks,
        calibration_limit,
        calibration_seq_length,
        pad_calibration_inputs,
    ) -> "StateDict":
        inputs = GPTQQuantHandler.get_inputs(self.mod, tokenizer, calibration_tasks, calibration_limit, calibration_seq_length, pad_calibration_inputs)
        print("Tracing model for GPTQ")
        GPTQ_runner = GenericGPTQRunner(
            self.mod,
            inputs,
            blocksize,
            percdamp,
            groupsize,
        ).configure_quantization_mode(
            self.get_qparams_func,
            self.quantize_func,
            self.dequantize_func,
            self.combine_qparams_list_func,
            self.make_names_and_values_dict_func,
            self.skip_layer_func
        )

        print("Applying GPTQ to weights")
        GPTQ_runner.run()
        return GPTQ_runner.get_quantized_state_dict()

    def convert_for_runtime(self) -> "nn.Module":
        pass

##### Weight-only int8 per-channel quantized code ######

def replace_linear_weight_only_int8_per_channel(module):
    for name, child in module.named_children():
        if isinstance(child, nn.Linear):
            setattr(module, name, WeightOnlyInt8Linear(child.in_features, child.out_features))
        else:
            replace_linear_weight_only_int8_per_channel(child)

class WeightOnlyInt8QuantHandler:
    def __init__(self, mod):
        self.mod = mod

    @torch.no_grad()
    def create_quantized_state_dict(self):
        cur_state_dict = self.mod.state_dict()
        for fqn, mod in self.mod.named_modules():
            if isinstance(mod, torch.nn.Linear):
                int8_weight, scales, _ = dynamically_quantize_per_channel(mod.weight.float(), -128, 127, torch.int8)
                cur_state_dict[f"{fqn}.weight"] = int8_weight
                cur_state_dict[f"{fqn}.scales"] = scales.to(mod.weight.dtype)

        return cur_state_dict

    def convert_for_runtime(self):
        replace_linear_weight_only_int8_per_channel(self.mod)
        return self.mod


class WeightOnlyInt8Linear(torch.nn.Module):
    __constants__ = ['in_features', 'out_features']
    in_features: int
    out_features: int
    weight: torch.Tensor

    def __init__(self, in_features: int, out_features: int, bias: bool = True,
                 device=None, dtype=None) -> None:
        factory_kwargs = {'device': device, 'dtype': dtype}
        super().__init__()
        self.in_features = in_features
        self.out_features = out_features
        self.register_buffer("weight", torch.empty((out_features, in_features), dtype=torch.int8))
        self.register_buffer("scales", torch.ones(out_features, dtype=torch.bfloat16))

    def forward(self, input: torch.Tensor) -> torch.Tensor:
        return F.linear(input, self.weight.to(dtype=input.dtype)) * self.scales

##### weight only int4 per channel groupwise quantized code ######

def prepare_int4_weight_and_scales_and_zeros(weight_bf16, groupsize, inner_k_tiles):
    weight_int32, scales_and_zeros = group_quantize_tensor(
        weight_bf16, n_bit=4, groupsize=groupsize
    )
    weight_int4pack = torch.ops.aten._convert_weight_to_int4pack(weight_int32, inner_k_tiles)
    return weight_int4pack, scales_and_zeros


def linear_forward_int4(x, weight_int4pack, scales_and_zeros, out_features, groupsize):
    origin_x_size = x.size()
    x = x.reshape(-1, origin_x_size[-1])
    c = torch.ops.aten._weight_int4pack_mm(x, weight_int4pack, groupsize, scales_and_zeros)
    new_shape = origin_x_size[:-1] + (out_features,)
    c = c.reshape(new_shape)
    return c


def _check_linear_int4_k(k, groupsize = 1, inner_k_tiles = 1):
    return k % groupsize == 0 and k % (inner_k_tiles * 16) == 0

def replace_linear_int4(module, groupsize, inner_k_tiles, padding):
    for name, child in module.named_children():
        if isinstance(child, nn.Linear):
            if _check_linear_int4_k(child.in_features, groupsize, inner_k_tiles):
                setattr(module, name, WeightOnlyInt4Linear(
                    child.in_features, child.out_features, bias=False,
                    groupsize=groupsize, inner_k_tiles=inner_k_tiles, padding=False,
                ))
            elif padding:
                setattr(module, name, WeightOnlyInt4Linear(
                    child.in_features, child.out_features, bias=False,
                    groupsize=groupsize, inner_k_tiles=inner_k_tiles, padding=True,
                ))
        else:
            replace_linear_int4(child, groupsize, inner_k_tiles, padding)


class WeightOnlyInt4QuantHandler:
    def __init__(self, mod, groupsize=128, inner_k_tiles=8, padding=True):
        self.mod = mod
        self.groupsize = groupsize
        self.inner_k_tiles = inner_k_tiles
        self.padding = padding
        assert groupsize in [32, 64, 128, 256]
        assert inner_k_tiles in [2, 4, 8]

    @torch.no_grad()
    def create_quantized_state_dict(self, use_cuda = True):
        if use_cuda:
            device="cuda"
        else:
            device="cpu"

        cur_state_dict = self.mod.state_dict()
        for fqn, mod in self.mod.named_modules():
            if isinstance(mod, torch.nn.Linear):
                assert not mod.bias
                out_features = mod.out_features
                in_features = mod.in_features
                assert out_features % 8 == 0, "require out_features % 8 == 0"
                print(f"linear: {fqn}, in={in_features}, out={out_features}")

                weight = mod.weight.data
                if not _check_linear_int4_k(in_features, self.groupsize, self.inner_k_tiles):
                    if self.padding:
                        from model import find_multiple
                        import torch.nn.functional as F
                        print(f"warning: {fqn} is padded to satisfy in_features % 1024 == 0")
                        padded_in_features = find_multiple(in_features, 1024)
                        weight = F.pad(weight, pad=(0, padded_in_features - in_features))
                    else:
                        print(f"warning: {fqn} is skipped, int4 requires that in_features is 32, 64, or is divisible by 1024, " +
                            "and that groupsize and inner_k_tiles*16 evenly divide into it")
                        continue
                weight_int4pack, scales_and_zeros = prepare_int4_weight_and_scales_and_zeros(
                    weight.to(torch.bfloat16).to(device=device), self.groupsize, self.inner_k_tiles
                )
                cur_state_dict[f"{fqn}.weight"] = weight_int4pack.to('cpu')
                cur_state_dict[f"{fqn}.scales_and_zeros"] = scales_and_zeros.to('cpu')

        return cur_state_dict

    def convert_for_runtime(self):
        replace_linear_int4(self.mod, self.groupsize, self.inner_k_tiles, self.padding)
        return self.mod

class WeightOnlyInt4GPTQQuantHandler(GPTQQuantHandler):
    def __init__(self, mod, groupsize=128, inner_k_tiles=8, padding=True):
        from model import find_multiple
        self.mod = mod
        self.groupsize = groupsize
        self.inner_k_tiles = inner_k_tiles
        self.padding = padding
        self.get_qparams_func = lambda w: get_group_qparams(w, 4, groupsize)
        self.quantize_func = lambda w, qparams: \
            group_quantize_tensor_from_qparams(w, qparams[0], qparams[1], 4, groupsize)
        self.dequantize_func = lambda q, qparams: \
            group_dequantize_tensor_from_qparams(q, qparams[0], qparams[1], 4, groupsize).float()
        self.combine_qparams_list_func = lambda qparams_list: \
            [torch.cat(x, dim=1) for x in zip(*qparams_list)]
        # skip unless padding=True or its correctly sized
        self.skip_layer_func = lambda linear_weight: not (
            _check_linear_int4_k(linear_weight.shape[-1], groupsize, inner_k_tiles) or padding
        )
        # we need to do the padding here, both for q and the qparams if necessary
        def make_names_and_values_dict_func(q, qparams):
            k = q.shape[1]
            new_k = find_multiple(k, 1024)
            # how much we need to pad the weight
            delta_k = new_k - q.shape[1]
            final_q = torch.ops.aten._convert_weight_to_int4pack(F.pad(q, pad=(0, delta_k)), inner_k_tiles)
            scales_and_zeros = pack_scales_and_zeros(*qparams)
            # how many new groups we need for padded weight
            delta_groups = new_k // groupsize - scales_and_zeros.shape[0]
            final_s_and_z = F.pad(scales_and_zeros, pad=(0,0,0,0,0, delta_groups), value=1)
            return {"weight": final_q, "scales_and_zeros": final_s_and_z}
        self.make_names_and_values_dict_func = make_names_and_values_dict_func
        super().__init__()


    def convert_for_runtime(self):
        replace_linear_int4(self.mod, self.groupsize, self.inner_k_tiles, self.padding)
        return self.mod

class WeightOnlyInt4Linear(torch.nn.Module):
    __constants__ = ['in_features', 'out_features']
    in_features: int
    out_features: int
    weight: torch.Tensor

    def __init__(
            self, in_features: int, out_features: int,
            bias=True, device=None, dtype=None, groupsize: int = 128, inner_k_tiles: int = 8, padding: bool = True,
    ) -> None:
        super().__init__()
        self.padding = padding
        if padding:
            from model import find_multiple
            self.origin_in_features = in_features
            in_features = find_multiple(in_features, 1024)

        self.in_features = in_features
        self.out_features = out_features
        assert not bias, "require bias=False"
        self.groupsize = groupsize
        self.inner_k_tiles = inner_k_tiles

        assert out_features % 8 == 0, "require out_features % 8 == 0"
        assert in_features % (inner_k_tiles * 16) == 0, "require in_features % (innerKTiles * 16) == 0"
        self.register_buffer(
            "weight",
            torch.empty((out_features // 8, in_features // (inner_k_tiles * 16), 32, inner_k_tiles // 2), dtype=torch.int32)
        )
        self.register_buffer(
            "scales_and_zeros",
            torch.empty((in_features // groupsize, out_features, 2), dtype=torch.bfloat16)
        )

    def forward(self, input: torch.Tensor) -> torch.Tensor:
        input = input.to(torch.bfloat16)
        if self.padding:
            import torch.nn.functional as F
            input = F.pad(input, pad=(0, self.in_features - self.origin_in_features))
        return linear_forward_int4(
            input,
            self.weight, self.scales_and_zeros, self.out_features, self.groupsize
        )


def quantize(
    checkpoint_path: Path = Path("checkpoints/meta-llama/Llama-2-7b-chat-hf/model.pth"),
    mode: str = 'int8',
    # following arguments only available when setting int4 quantization.
    groupsize: int = 128,
    # following arguments only used for GPTQ
    calibration_tasks: list = ["hellaswag"],
    calibration_limit: int = 1000,
    calibration_seq_length: int = 100,
    pad_calibration_inputs: bool = False,
    percdamp: float = .01,
    blocksize: int = 128,
    label: str = '',
) -> None:
    assert checkpoint_path.is_file(), checkpoint_path

    device = 'cpu'
    precision = torch.bfloat16

    print("Loading model ...")
    t0 = time.time()

    with torch.device('meta'):
        model = Transformer.from_name(checkpoint_path.parent.name)

    checkpoint = torch.load(str(checkpoint_path), mmap=True, weights_only=True)
    model.load_state_dict(checkpoint, assign=True)
    model = model.to(dtype=precision, device=device)

    if mode == 'int8':
        print("Quantizing model weights for int8 weight-only symmetric per-channel quantization")
        quant_handler = WeightOnlyInt8QuantHandler(model)
        quantized_state_dict = quant_handler.create_quantized_state_dict()

        dir_name = checkpoint_path.parent
        base_name = checkpoint_path.name
        new_base_name = base_name.replace('.pth', f'{label}int8.pth')

    elif mode == 'int4':
        print("Quantizing model weights for int4 weight-only affine per-channel groupwise quantization")
        quant_handler = WeightOnlyInt4QuantHandler(model, groupsize)
        quantized_state_dict = quant_handler.create_quantized_state_dict()

        dir_name = checkpoint_path.parent
        base_name = checkpoint_path.name
        new_base_name = base_name.replace('.pth', f"{label}int4.g{groupsize}.pth")

    elif mode == 'int4-gptq':
        print("Quantizing model weights for int4 weight-only affine per-channel groupwise quantization using GPTQ...")
        quant_handler = WeightOnlyInt4GPTQQuantHandler(model, groupsize)

        tokenizer_path = checkpoint_path.parent / "tokenizer.model"
<<<<<<< HEAD
        assert tokenizer_path.is_file(), f"{tokenizer_path} is not a file."
        tokenizer = SentencePieceProcessor(model_file=str(tokenizer_path))
=======
        assert tokenizer_path.is_file(), str(tokenizer_path)
        tokenizer = get_tokenizer(tokenizer_path, checkpoint_path)
>>>>>>> e2cfa341

        quantized_state_dict = quant_handler.create_quantized_state_dict(
            tokenizer,
            blocksize,
            percdamp,
            groupsize,
            calibration_tasks,
            calibration_limit,
            calibration_seq_length,
            pad_calibration_inputs
        )

        dir_name = checkpoint_path.parent
        base_name = checkpoint_path.name
        new_base_name = base_name.replace('.pth', f"{label}int4-gptq.g{groupsize}.pth")
    else:
        raise ValueError(f"Invalid quantization mode {mode} needs to be one of [int8, int4, int4-gpptq]")

    quantize_path = dir_name / new_base_name
    print(f"Writing quantized weights to {quantize_path}")
    quantize_path.unlink(missing_ok=True) # remove existing file if one already there
    torch.save(quantized_state_dict, quantize_path)
    print(f"Quantization complete took {time.time() - t0:.02f} seconds")
    return

if __name__ == '__main__':
    import argparse
    parser = argparse.ArgumentParser(description='Quantize a model.')
    parser.add_argument('--checkpoint_path', type=Path, default=Path("checkpoints/meta-llama/Llama-2-7b-chat-hf/model.pth"), help='Path to the model checkpoint to be quantized.')
    parser.add_argument('--mode', '-q', type=str, default='int8', choices=['int8', 'int4', 'int4-gptq'], help='type of quantization to perform')
    parser.add_argument('--groupsize', type=int, default=32, help='Group size for int4 quantization.')
    parser.add_argument('--calibration_tasks', type=str, nargs='+', default=['wikitext'], help='tasks to do gptq calibration on, if doing gptq')
    parser.add_argument('--calibration_limit', type=int, default=1000, help='number of samples to use for gptq calibration')
    parser.add_argument('--calibration_seq_length', type=int, default=100, help='length of sequences to use for gptq calibration')
    parser.add_argument('--pad_calibration_inputs', type=bool, default=False, help='pads sequences shorter than calibration_seq_length to that length, yielding more calibration inputs but running much slower')
    parser.add_argument('--percdamp', type=float, default=.01, help='gptq percentage dampening')
    parser.add_argument('--blocksize', type=int, default=128, help='blocksize for gptq')
    parser.add_argument('--label', type=str, default='_', help='label to add to output filename')

    args = parser.parse_args()
    quantize(args.checkpoint_path, args.mode, args.groupsize, args.calibration_tasks, args.calibration_limit, args.calibration_seq_length, args.pad_calibration_inputs, args.percdamp, args.blocksize, args.label)<|MERGE_RESOLUTION|>--- conflicted
+++ resolved
@@ -577,13 +577,8 @@
         quant_handler = WeightOnlyInt4GPTQQuantHandler(model, groupsize)
 
         tokenizer_path = checkpoint_path.parent / "tokenizer.model"
-<<<<<<< HEAD
         assert tokenizer_path.is_file(), f"{tokenizer_path} is not a file."
-        tokenizer = SentencePieceProcessor(model_file=str(tokenizer_path))
-=======
-        assert tokenizer_path.is_file(), str(tokenizer_path)
         tokenizer = get_tokenizer(tokenizer_path, checkpoint_path)
->>>>>>> e2cfa341
 
         quantized_state_dict = quant_handler.create_quantized_state_dict(
             tokenizer,
