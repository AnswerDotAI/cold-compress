import itertools
from typing import Optional, Tuple
from pathlib import Path

import torch
import torch._dynamo.config
import torch._inductor.config

import argparse
from model import Transformer, find_multiple
from tokenizer import TokenizerInterface


default_device = "cuda" if torch.cuda.is_available() else "cpu"


def add_generation_arguments(parser: argparse.ArgumentParser):
    group = parser.add_argument_group("generation_args")
    # Generation hparams
    group.add_argument(
        "--checkpoint_path",
        type=Path,
        default=Path(__file__).resolve().parent
        / "checkpoints/Qwen/Qwen2-1.5B-Instruct/model.pth",
        help="Model checkpoint path.",
    )

    group.add_argument("--profile", type=Path, default=None, help="Profile path.")

    group.add_argument(
        "--compile", action="store_true", help="Whether to compile the model."
    )

    group.add_argument(
        "--device", type=str, default=default_device, help="Device to use"
    )

    group.add_argument(
        "--attn_top_k",
        type=float,
        default=1.0,
        help="Fraction of top-K attentions over which to compute values. 1.0 means all V are used regardless of attention weight (QK).",
    )


def compute_max_seq_length(model, prompt_lens, target_lens, max_new_tokens) -> int:
    max_prompt_length = max(
        len(prompt_lens[i] + 0 if target_lens is None else target_lens[i])
        for i in range(len(prompt_lens))
    )
    max_seq_length = max_prompt_length + max_new_tokens
    if max_seq_length > model.config.block_size:
        print(
            f"Warning: The longest prompt puts the desired max_seq_length at {max_seq_length}, which is greater than models max of {model.config.block_size}."
        )
        print(f"Setting to model's max_seq_length of {model.config.block_size}.")
        max_seq_length = model.config.block_size
    print(f"Maximum context length of {max_seq_length} tokens.")
    return max_prompt_length, max_seq_length


def device_sync(device):
    if "cuda" in device:
        torch.cuda.synchronize(device)
    elif ("cpu" in device) or ("mps" in device):
        pass
    else:
        print(f"device={device} is not yet suppported")


def multinomial_sample_one_no_sync(
    probs_sort,
):  # Does multinomial sampling without a cuda synchronization
    q = torch.empty_like(probs_sort).exponential_(1)
    return torch.argmax(probs_sort / q, dim=-1, keepdim=True).to(dtype=torch.int)


def logits_to_probs(logits, temperature: float = 1.0, top_k: Optional[int] = None):
    logits = logits / max(temperature, 1e-5)

    if top_k is not None:
        v, _ = torch.topk(logits, min(top_k, logits.size(-1)))
        pivot = v.select(-1, -1).unsqueeze(-1)
        logits = torch.where(logits < pivot, -float("Inf"), logits)
    probs = torch.nn.functional.softmax(logits, dim=-1)
    return probs


def sample(
    logits: torch.Tensor,
    next_token: torch.Tensor = None,
    temperature: float = 1.0,
    top_k: Optional[int] = None,
):
    probs = logits_to_probs(logits[0, -1], temperature, top_k)
    if next_token is None:
        idx_next = multinomial_sample_one_no_sync(probs)
    else:
        idx_next = next_token
    return idx_next, probs


def greedy(logits, next_token):
    probs = torch.nn.functional.softmax(logits[0, -1], dim=-1)
    if next_token is None:
        idx_next = torch.argmax(probs, keepdim=True).to(dtype=torch.int)
    else:
        idx_next = next_token
    return idx_next, probs


def prefill(
    model: Transformer,
    x: torch.Tensor,
    input_pos: torch.Tensor,
    next_token: torch.Tensor = None,
    **sampling_kwargs,
) -> torch.Tensor:
    # input_pos: [B, S]
    causal_mask = (
        torch.tril(torch.ones(len(input_pos), len(input_pos), dtype=torch.bool))
        .unsqueeze(0)
        .unsqueeze(0)
        .to(x.device)
    )
    logits = model(x, input_pos, mask=causal_mask)
    return greedy(logits, next_token)


def decode_one_token(
    model: Transformer,
    x: torch.Tensor,
    input_pos: torch.Tensor,
    next_token: torch.Tensor = None,
    attn_top_k: float = 1,
    **sampling_kwargs,
) -> Tuple[torch.Tensor, torch.Tensor]:
    # input_pos: [B, 1]
    assert input_pos.shape[-1] == 1
    logits = model(x, input_pos, attn_top_k=attn_top_k)
    return greedy(logits, next_token=next_token)


def decode_n_tokens(
    model: Transformer,
    cur_token: torch.Tensor,
    input_pos: torch.Tensor,
    num_new_tokens: int,
    terminator_ids: Optional[list] = None,
    attn_top_k: float = 1,
    prefix: Optional[torch.Tensor] = None,
    **sampling_kwargs,
):
    new_tokens, new_probs = [], []
    for i in range(num_new_tokens):
        with torch.backends.cuda.sdp_kernel(
            enable_flash=False, enable_mem_efficient=False, enable_math=True
        ):  # Actually better for Inductor to codegen attention here
            teacher_force = prefix is not None and i < len(prefix)
            next_token = prefix[i].view(1) if teacher_force else None
            next_token, next_prob = decode_one_token(
                model,
                cur_token,
                input_pos,
                next_token=next_token,
                attn_top_k=attn_top_k,
                **sampling_kwargs,
            )

            new_tokens.append(next_token.clone())
            new_probs.append(next_prob.clone())

            if terminator_ids and next_token in terminator_ids and not teacher_force:
                break

            input_pos += 1
            cur_token = next_token.view(1, -1)

    return new_tokens, new_probs


def model_forward(model, x, input_pos):
    return model(x, input_pos)


def normalize_cache_length(
    max_cache_length: float, max_seq_length: int, multiple_of: int = 8
) -> int:
    """
    Computes the absolute cache length given the max_cache_length and max_seq_length.
    """
    if 0 < max_cache_length <= 1:
        max_cache_length = round(max_seq_length * max_cache_length)
    else:
        assert int(max_cache_length) == max_cache_length
        max_cache_length = int(max_cache_length)
        if max_cache_length > max_seq_length:
            print(
                f"Warning: max_cache_length ({max_cache_length}) is greater than max_seq_length ({max_seq_length}). Setting to {max_seq_length}"
            )
            max_cache_length = max_seq_length
    return min(find_multiple(max_cache_length, multiple_of), max_seq_length)


def setup_caches(
    model: Transformer,
    tokenizer: TokenizerInterface,
    device: torch.device,
    max_seq_length: int,
    cache_kwargs: dict = None,
) -> dict:
    if cache_kwargs["cache_length_pattern"] != "constant":
        # Implements https://arxiv.org/abs/2406.02069
        # Paper finds best beta of 14
        beta = 14
        min_allowable = 128  # To avoid the smallest cache size being too small (128 is still quite small)
        assert (
            len(cache_kwargs["max_cache_length"]) == 1
        ), "Only one max_cache_length is supported for patterned cache lengths."
        total_len = cache_kwargs["max_cache_length"][0] * model.config.n_layer
        min_cache_length = total_len / (model.config.n_layer * beta)
        max_cache_length = 2 * total_len / model.config.n_layer
        diff = (max_cache_length - min_cache_length) / model.config.n_layer
        cache_lens = [min_cache_length]
        for l in range(1, model.config.n_layer - 1):
            cache_lens.append(min_cache_length + diff * l)
        cache_lens.append(max_cache_length)
        cache_lens = [
            normalize_cache_length(int(l), max_seq_length) for l in cache_lens
        ]

        overflow = 0
        num_overflow = 0
        for i in range(len(cache_lens)):
            if cache_lens[i] < min_allowable:
                overflow += min_allowable - cache_lens[i]
                cache_lens[i] = min_allowable
                num_overflow += 1

        decr_amount = overflow // (len(cache_lens) - num_overflow)
        for i in range(len(cache_lens)):
            if cache_lens[i] > min_allowable:
                # This will change the overall cache length slightly if min_allowable threshold is hit but should be very minor
                cache_lens[i] = max(min_allowable, cache_lens[i] - decr_amount)

        if cache_kwargs["cache_length_pattern"] == "pyramid":
            cache_lens = cache_lens[::-1]
        else:
            assert (
                cache_kwargs["cache_length_pattern"] == "funnel"
            ), "cache_length_pattern must be one of 'constant', 'pyramid', or 'funnel'."

        cache_kwargs["max_cache_length"] = cache_lens
    else:
        # Normalize max_cache_length to absolute cache length if provided as a fraction of the max seq sequence length
        cache_kwargs["max_cache_length"] = list(
            map(
                lambda l: normalize_cache_length(l, max_seq_length),
                cache_kwargs["max_cache_length"],
            )
        )

    assert (
        model.config.n_layer % len(cache_kwargs["max_cache_length"]) == 0
    ), f'max_cache_length ({len(cache_kwargs["max_cache_length"])}) must be a factor of {model.config.n_layer} layers.'

    tile_size = model.config.n_layer // len(cache_kwargs["max_cache_length"])
    cache_kwargs["max_cache_length"] = [
        item for item in cache_kwargs["max_cache_length"] for _ in range(tile_size)
    ]

    tile_size = model.config.n_layer // len(cache_kwargs["cache_strategy"])
    assert len(cache_kwargs["cache_strategy"]) == len(
        cache_kwargs["prompt_compression_strategy"]
    ), "You must specify a prompt_compression_strategy for each cache_strategy."
    cache_kwargs["cache_strategy"] = [
        item for item in cache_kwargs["cache_strategy"] for _ in range(tile_size)
    ]
    cache_kwargs["prompt_compression_strategy"] = [
        item
        for item in cache_kwargs["prompt_compression_strategy"]
        for _ in range(tile_size)
    ]

    if type(cache_kwargs["recent_window"]) != list:
        if cache_kwargs["recent_window"] <= 1:
            cache_kwargs["recent_window"] = [
                max(1, int(cache_kwargs["recent_window"] * l))
                for l in cache_kwargs["max_cache_length"]
            ]
        else:
            cache_kwargs["recent_window"] = [
                max(1, min(cache_kwargs["recent_window"], l))
                for l in cache_kwargs["max_cache_length"]
            ]

    # Gets called twice when model is wrapped in torch.compile which causes an error without the if statement
    if type(cache_kwargs["drop_amount"]) != list:
        cache_kwargs["drop_amount"] = [
            max(int(cache_kwargs["drop_amount"] * l), 1)
            for l in cache_kwargs["max_cache_length"]
        ]

    assert cache_kwargs["global_tokens"] <= min(
        cache_kwargs["max_cache_length"]
    ), "Global tokens must be less than max_cache_length."

    if cache_kwargs["cache_strategy"][0] == "fastgen":
        # We need to pass the special and punctuation token ids to the cache via cache_kwargs
        cache_kwargs["token_ids"] = {
            "special": tokenizer.special_ids(),
            "punctuation": tokenizer.punctuation_ids(),
        }

    with torch.device(device):
        model.setup_caches(max_batch_size=1, **cache_kwargs)

    return cache_kwargs


def reset_caches(model: Transformer):
    model.reset_caches()


def get_cache_stats(model: Transformer, prompt_len: int, gen_len: int):
    return model.get_cache_stats(prompt_len, gen_len)


@torch.no_grad()
def generate(
    model: Transformer,
    prompt: torch.Tensor,
    max_new_tokens: int,
    next_tokens: Optional[torch.Tensor] = None,
    terminator_ids: Optional[list] = None,
    feed_long_prompts: bool = False,
    decode_first_token: bool = False,
    attn_top_k: float = 1,
    **sampling_kwargs,
) -> torch.Tensor:
    """
    Takes a conditioning sequence (prompt) as input and continues to generate as many tokens as requested.
    """

    # create an empty tensor of the expected final shape and fill in the current tokens
    prompt_length = prompt.size(0)

    device, dtype = prompt.device, prompt.dtype

    min_cache_length = model.min_cache_length()
    # Subtract 1 in case we need one generation step over which to compute attention, etc.
    max_prompt_len = min_cache_length - 1
    prefix = None
    # If we asked to have prompt truncated and fed, we need to do split prompt into prompt and prefix
    # We also define a rare yet important edge case: if |prompt| is exactly cache length
    # We might have to start evictions before having had a change to record any state (attentions).
    # In this scenario let's decrement prompt by 1 and start "generating" on the prefix
    if (
        feed_long_prompts and prompt_length > max_prompt_len
    ) or prompt_length == min_cache_length:
        prompt, prefix = prompt[:max_prompt_len], prompt[max_prompt_len:]
        max_new_tokens += len(prefix)
        prompt_length = max_prompt_len
<<<<<<< HEAD

    if decode_first_token:
        prompt, prefix = prompt[:-1], prompt[-1:]
        max_new_tokens += 1
        prompt_length -= 1

    # create an empty tensor (all -1) of the expected final shape and fill in the current tokens
    # GPT-Fast had this as empty but the values of empty are non-deterministic
    seq = torch.full((prompt_length + max_new_tokens,), -1, dtype=dtype, device=device)
    seq[:prompt_length] = prompt
    input_pos = torch.arange(0, prompt_length, device=device)
=======
>>>>>>> f263f327

    if next_tokens is not None:  # We are in teacher forcing mode for Perplexity task
        max_new_tokens = len(next_tokens)
        next_token = next_tokens[0].view(1)
        prefix = next_tokens[1:]
    elif prefix is not None:  # We are in partial teacher forcing due to a long prompt
        next_token = prefix[0].view(1)
        prefix = prefix[1:]
    else:
        next_token = prefix = None  # We are in normal generation mode

    # create an empty tensor (all -1) of the expected final shape and fill in the current tokens
    # GPT-Fast had this as empty but the values of empty are non-deterministic
    seq = torch.full((prompt_length + max_new_tokens,), -1, dtype=dtype, device=device)
    seq[:prompt_length] = prompt
    input_pos = torch.arange(0, prompt_length, device=device)

    ret = prefill(
        model,
        prompt.view(1, -1),
        input_pos,
        next_token=next_token,
        **sampling_kwargs,
    )
    next_token = ret[0].clone()
    next_tok_probs = ret[1].clone()
    seq[prompt_length] = next_token

    input_pos = torch.tensor([prompt_length], device=device, dtype=torch.int)
    generated_tokens, generated_tok_probs = decode_n_tokens(
        model,
        next_token.view(1, -1),
        input_pos,
        max_new_tokens - 1,
        terminator_ids=terminator_ids,
        prefix=prefix,
        attn_top_k=attn_top_k,
        **sampling_kwargs,
    )
    if len(generated_tokens) > 0:
        seq[prompt_length + 1 : prompt_length + 1 + len(generated_tokens)] = torch.cat(
            generated_tokens
        )

    # Truncate seq to first instance of -1 if -1 is present
    if -1 in seq:
        seq = seq[: torch.where(seq == -1)[0][0]]

    return seq, [next_tok_probs] + generated_tok_probs


def load_model(checkpoint_path, device, precision, use_tp):
    use_cuda = "cuda" in device
    with torch.device("meta"):
        model = Transformer.from_name(checkpoint_path.parent.name)

    if "int8" in str(checkpoint_path):
        print("Using int8 weight-only quantization!")
        from quantize import WeightOnlyInt8QuantHandler

        simple_quantizer = WeightOnlyInt8QuantHandler(model)
        model = simple_quantizer.convert_for_runtime()

    if "int4" in str(checkpoint_path):
        print("Using int4 weight-only quantization!")
        path_comps = checkpoint_path.name.split(".")
        groupsize = int(path_comps[-2][1:])
        from quantize import WeightOnlyInt4QuantHandler

        simple_quantizer = WeightOnlyInt4QuantHandler(model, groupsize)
        model = simple_quantizer.convert_for_runtime()

    checkpoint = torch.load(str(checkpoint_path), mmap=True, weights_only=True)
    if "model" in checkpoint and "stories" in str(checkpoint_path):
        checkpoint = checkpoint["model"]
    model.load_state_dict(checkpoint, assign=True)
    if use_tp:
        from tp import apply_tp

        print("Applying tensor parallel to model ...")
        apply_tp(model)

    model = model.to(device=device, dtype=precision)
    return model.eval()


def get_model_size(model):
    model_size = 0
    for name, child in model.named_children():
        if not isinstance(child, torch.nn.Embedding):
            for p in itertools.chain(child.parameters(), child.buffers()):
                model_size += p.numel() * p.dtype.itemsize
    return model_size<|MERGE_RESOLUTION|>--- conflicted
+++ resolved
@@ -361,7 +361,6 @@
         prompt, prefix = prompt[:max_prompt_len], prompt[max_prompt_len:]
         max_new_tokens += len(prefix)
         prompt_length = max_prompt_len
-<<<<<<< HEAD
 
     if decode_first_token:
         prompt, prefix = prompt[:-1], prompt[-1:]
@@ -373,8 +372,6 @@
     seq = torch.full((prompt_length + max_new_tokens,), -1, dtype=dtype, device=device)
     seq[:prompt_length] = prompt
     input_pos = torch.arange(0, prompt_length, device=device)
-=======
->>>>>>> f263f327
 
     if next_tokens is not None:  # We are in teacher forcing mode for Perplexity task
         max_new_tokens = len(next_tokens)
